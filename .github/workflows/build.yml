--- conflicted
+++ resolved
@@ -67,11 +67,8 @@
 
       - name: Attest build provenance
         uses: actions/attest-build-provenance@977bb373ede98d70efdf65b84cb5f73e068dcc2a # v3.0.0
-<<<<<<< HEAD
-=======
         # Only run attestations on the main repository, not on forks
         if: github.event.pull_request.head.repo.full_name == github.repository
->>>>>>> 819320b5
         with:
           subject-path: wheelhouse/*.whl
 
